--- conflicted
+++ resolved
@@ -514,19 +514,16 @@
     .text: [0x804A9CC4, 0x804A9F24]
     .rodata: [0x80645F10, 0x80645F18]
     .data: [0x8068EFE0, 0x8068F040]
-<<<<<<< HEAD
 ac_t_utiwa.c:
     .text: [0x804AA4C8, 0x804AA72C]
     .data: [0x8068F310, 0x8068F370]
     .rodata: [0x80645F30, 0x80645F38]
-=======
 ac_t_zinnia1.c:
     .text: [0x804AA72C, 0x804AA880]
     .data: [0x8068F370, 0x8068F3B0]
 ac_t_zinnia2.c:
     .text: [0x804AA880, 0x804AA9d4]
     .data: [0x8068F3B0, 0x8068F3F0]
->>>>>>> b6254408
 ac_tools.c:
     .text: [0x804AC034, 0x804AC2D8]
     .rodata: [0x80645F90, 0x80645F98]
