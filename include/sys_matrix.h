#ifndef SYS_MATRIX_H
#define SYS_MATRIX_H

#include "types.h"
#include "libultra/ultratypes.h"
#include "PR/mbi.h"
#include "m_lib.h"

#ifdef __cplusplus
extern "C" {
#endif

extern MtxF MtxF_clear;
extern Mtx Mtx_clear;

extern void new_Matrix(GAME* game);
extern void Matrix_push();
extern void Matrix_pull();
extern void Matrix_get(MtxF* m);
extern void Matrix_put(MtxF* m);
extern MtxF* get_Matrix_now();
extern void Matrix_mult(MtxF* m, u8 flag);
extern void Matrix_translate(f32 x, f32 y, f32 z, u8 flag);
extern void Matrix_scale(f32 x, f32 y, f32 z, u8 flag);
extern void Matrix_RotateX(s16 x, int flag);
extern void Matrix_RotateY(s16 x, int flag);
extern void Matrix_RotateZ(s16 x, int flag);
extern void Matrix_RotateXYZ(s16 x, s16 y, s16 z, int flag);
extern void Matrix_softcv3_mult(xyz_t* src, s_xyz* dest);
extern void Matrix_softcv3_load(s_xyz* src, f32 x, f32 y, f32 z);
extern Mtx* _MtxF_to_Mtx(MtxF* src, Mtx* dest);
<<<<<<< HEAD
extern void Matrix_mult(MtxF* m, s8 flag);
extern void Matrix_scale(f32 x, f32 y, f32 z, s8 flag);
extern void Matrix_translate(f32 x, f32 y, f32 z, s8 flag);
extern void Matrix_Position(xyz_t* wpos, xyz_t* screen_pos);
extern Mtx* _Matrix_to_Mtx_new(GRAPH* graph);
=======
extern Mtx* _Matrix_to_Mtx(Mtx* dest);
extern Mtx* _Matrix_to_Mtx_new(GRAPH* graph);
extern void Matrix_Position(xyz_t* old_pos, xyz_t* new_pos);
extern void Matrix_Position_Zero(xyz_t* screen_pos);
extern void Matrix_Position_VecX(xyz_t* screen_pos, f32 x);
extern void Matrix_Position_VecZ(xyz_t* screen_pos, f32 x);
extern void Matrix_copy_MtxF(MtxF* dest, MtxF* src);
extern void Matrix_MtxToMtxF(Mtx* src, MtxF* dest);
extern void Matrix_reverse(MtxF* m);
extern void Matrix_to_rotate_new(MtxF* m, s_xyz* vec, int flag);
extern void Matrix_to_rotate2_new(MtxF* m, s_xyz* vec, int flag);
extern void Matrix_RotateVector(s16 angle, xyz_t* axis, u8 flag);
extern void suMtxMakeTS(Mtx* m, f32 scaleX, f32 scaleY, f32 scaleZ, f32 translateX, f32 translateY, f32 translateZ);
extern void suMtxMakeSRT(Mtx* m, f32 scaleX, f32 scaleY, f32 scaleZ, s16 rotX, s16 rotY, s16 rotZ, f32 translateX, f32 translateY, f32 translateZ);
extern void suMtxMakeSRT_ZXY(Mtx* m, f32 scaleX, f32 scaleY, f32 scaleZ, s16 rotX, s16 rotY, s16 rotZ, f32 translateX, f32 translateY, f32 translateZ);
>>>>>>> 5680c729

#ifdef __cplusplus
}
#endif

#endif<|MERGE_RESOLUTION|>--- conflicted
+++ resolved
@@ -29,13 +29,6 @@
 extern void Matrix_softcv3_mult(xyz_t* src, s_xyz* dest);
 extern void Matrix_softcv3_load(s_xyz* src, f32 x, f32 y, f32 z);
 extern Mtx* _MtxF_to_Mtx(MtxF* src, Mtx* dest);
-<<<<<<< HEAD
-extern void Matrix_mult(MtxF* m, s8 flag);
-extern void Matrix_scale(f32 x, f32 y, f32 z, s8 flag);
-extern void Matrix_translate(f32 x, f32 y, f32 z, s8 flag);
-extern void Matrix_Position(xyz_t* wpos, xyz_t* screen_pos);
-extern Mtx* _Matrix_to_Mtx_new(GRAPH* graph);
-=======
 extern Mtx* _Matrix_to_Mtx(Mtx* dest);
 extern Mtx* _Matrix_to_Mtx_new(GRAPH* graph);
 extern void Matrix_Position(xyz_t* old_pos, xyz_t* new_pos);
@@ -51,7 +44,6 @@
 extern void suMtxMakeTS(Mtx* m, f32 scaleX, f32 scaleY, f32 scaleZ, f32 translateX, f32 translateY, f32 translateZ);
 extern void suMtxMakeSRT(Mtx* m, f32 scaleX, f32 scaleY, f32 scaleZ, s16 rotX, s16 rotY, s16 rotZ, f32 translateX, f32 translateY, f32 translateZ);
 extern void suMtxMakeSRT_ZXY(Mtx* m, f32 scaleX, f32 scaleY, f32 scaleZ, s16 rotX, s16 rotY, s16 rotZ, f32 translateX, f32 translateY, f32 translateZ);
->>>>>>> 5680c729
 
 #ifdef __cplusplus
 }
