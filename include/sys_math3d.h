--- conflicted
+++ resolved
@@ -34,19 +34,15 @@
 extern void sMath_RotateX(xyz_t* pos, f32 rad);
 extern void sMath_RotateY(xyz_t* pos, f32 rad);
 extern void sMath_RotateZ(xyz_t* pos, f32 rad);
-<<<<<<< HEAD
 extern f32 Math3d_normalizeXyz_t(xyz_t* vec);
 extern f32 Math3DLength(xyz_t* v0, xyz_t* v1);
 extern void Math3DInDivPos2(xyz_t* v0, xyz_t* v1, xyz_t* v2, f32 percent);
-=======
 extern void Math3DPlane(xyz_t* va, xyz_t* vb, xyz_t* vc, f32* nox, f32* noy, f32* noz, f32* odist);
 extern int Math3D_sphereCrossSphere_cl(Math3D_sphere_c* a, Math3D_sphere_c* b, f32* in);
 extern int Math3D_sphereVsPipe_cl(Math3D_sphere_c* s, Math3D_pipe_c* c, f32* in);
 extern int Math3D_pipeVsPipe_cl(Math3D_pipe_c* a, Math3D_pipe_c* b , f32* d);
 extern int Math3D_sphereCrossTriangle3_cp(Math3D_sphere_c* s, Math3D_triangle_c* tri, xyz_t* ip);
 extern int Math3D_pipeCrossTriangle_cp(Math3D_pipe_c* c,Math3D_triangle_c* tri, xyz_t* in);
-
->>>>>>> d0e60827
 
 extern xyz_t ZeroVec;
 extern s_xyz ZeroSVec;
