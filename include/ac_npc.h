--- conflicted
+++ resolved
@@ -148,27 +148,11 @@
 
 /* TODO: draw data */
 typedef struct npc_draw_info_s {
-<<<<<<< HEAD
   /* 0x000 */ u8 _000[0x14 - 0];
   /* 0x014 */ aNPC_ANIMATION_c main_animation;
   /* 0x1D0 */ aNPC_ANIMATION_c sub_animation0;
   /* 0x38C */ aNPC_ANIMATION_c sub_animation1;
   /* 0x548 */ u8 _548[0x580 - 0x548];
-=======
-  /* 0x000 */ int _00;
-  /* 0x004 */ int _04;
-  /* 0x008 */ u8 _000[0x20 - 8];
-  /* 0x020 */ f32 _20;
-  /* 0x024 */ f32 _24; 
-  /* 0x028 */ u8 _028[0x534 - 0x028];
-  /* 0x538 */ u8 _534;
-  /* 0x538 */ u8 _535;
-  /* 0x538 */ u8 _536;
-  /* 0x538 */ u8 _537;
-  /* 0x538 */ u8 _538;
-  /* 0x538 */ u8 _539;
-  /* 0x540 */ u8 _53A[0x580 - 0x53A];
->>>>>>> 5a6a7021
   /* 0x580 */ int animation_id;
   /* 0x584 */ int texture_bank_idx;
   /* 0x588 */ u8 _588[0x5BD - 0x588]; 
