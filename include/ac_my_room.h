--- conflicted
+++ resolved
@@ -65,7 +65,6 @@
 typedef int (*aMR_JUDGE_PLACE_2ND_LAYER_PROC)(int ut_x, int ut_z);
 typedef void (*aMR_OPEN_CLOSE_COMMON_MOVE_PROC)(FTR_ACTOR* ftr_actor, ACTOR* actor, GAME* game, f32 start_frame,
                                                 f32 end_frame);
-<<<<<<< HEAD
 typedef int (*aMR_GET_BED_ACTION_PROC)(PLAYER_ACTOR* player, int bed_move_dir);
 typedef void (*aMR_MINI_DISK_COMMON_MOVE_PROC)(FTR_ACTOR* ftr_actor, ACTOR* my_room_actorx, GAME* game, f32 start_frame,
                                                f32 end_frame);
@@ -74,10 +73,6 @@
 typedef void (*aMR_LEAF_START_POS_PROC)(xyz_t* pos);
 typedef int (*aMR_PICKUP_FTR_LAYER_PROC)(void);
 typedef void (*aMR_LEAF_PICKUPED_PROC)(void);
-=======
-typedef void (*aMR_MINI_DISK_COMMON_MOVE_PROC)(FTR_ACTOR* ftr_actor, ACTOR* my_room_actor, f32 start_frame,
-                                               f32 end_frame);
->>>>>>> 4aa06f79
 typedef void (*aMR_FAMICOM_EMU_COMMON_MOVE_PROC)(FTR_ACTOR* ftr_actor, ACTOR* my_room_actor, GAME* game, int rom_no,
                                                  int agb_rom_no);
 typedef u32 (*aMR_FTR_NO_2_BANK_ADDRESS_PROC)(u16 ftr_no);
