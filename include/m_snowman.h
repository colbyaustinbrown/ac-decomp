#ifndef M_SNOWMAN_H
#define M_SNOWMAN_H

#include "types.h"
#include "m_lib.h"
#include "m_actor_type.h"

#ifdef __cplusplus
extern "C" {
#endif

#define mSN_SAVE_COUNT 3

/* sizeof(mSN_snowman_data_c) == 4 */
typedef struct snowman_data_s {
  /* 0x00 */ u8 exists; /* when non-zero, snowman 'exists' */
  /* 0x01 */ u8 head_size; /* size of the snowman's head */
  /* 0x02 */ u8 body_size; /* size of the snowman's body */
  /* 0x03 */ u8 score; /* score based on snowman proportions */
} mSN_snowman_data_c;

/* sizeof(mSN_snowman_save_c) == 0xC */
typedef struct snowman_save_data_s {
  /* 0x00 */ mSN_snowman_data_c snowmen_data[mSN_SAVE_COUNT];
} mSN_snowman_save_c;

<<<<<<< HEAD
extern int mSN_MeltSnowman(mActor_name_t* item, int past_days);
extern int mSN_ClearSnowman(mActor_name_t* item);
=======
/* sizeof(mSN_snowman_info_c) == 0xC */
typedef struct snowman_info_s{
  /* 0x00 */ int scale;
  /* 0x04 */ xyz_t pos;
}mSN_snowman_info_c;

extern int mSN_check_life(mActor_name_t* ac, int idx);
extern int mSN_ClearSnowmanData(mActor_name_t* ac, int idx);
extern int mSN_ClearSnowman(mActor_name_t* ac);
extern int mSN_MeltSnowman(mActor_name_t* ac, int days);
extern int mSN_get_free_space();
extern void mSN_regist_snowman_society(mSN_snowman_info_c* info);
extern void mSN_decide_msg();
extern void mSN_snowman_init();
>>>>>>> 5756e35d

#ifdef __cplusplus
}
#endif

#endif<|MERGE_RESOLUTION|>--- conflicted
+++ resolved
@@ -24,10 +24,6 @@
   /* 0x00 */ mSN_snowman_data_c snowmen_data[mSN_SAVE_COUNT];
 } mSN_snowman_save_c;
 
-<<<<<<< HEAD
-extern int mSN_MeltSnowman(mActor_name_t* item, int past_days);
-extern int mSN_ClearSnowman(mActor_name_t* item);
-=======
 /* sizeof(mSN_snowman_info_c) == 0xC */
 typedef struct snowman_info_s{
   /* 0x00 */ int scale;
@@ -42,7 +38,6 @@
 extern void mSN_regist_snowman_society(mSN_snowman_info_c* info);
 extern void mSN_decide_msg();
 extern void mSN_snowman_init();
->>>>>>> 5756e35d
 
 #ifdef __cplusplus
 }
