#ifndef M_LIB_H
#define M_LIB_H

#include "types.h"
#include "m_play_h.h"
#include "m_actor_type.h"
#include "MSL_C/math.h"
<<<<<<< HEAD
#include "libu64/u64types.h"
#include "game.h"
=======
#include "PR/mbi.h"
>>>>>>> 5680c729

#ifdef __cplusplus
extern "C" {
#endif

#define SHT_MIN_S -32768 /* 0x8000 */
#define SHT_MAX_S  32767 /* 0x7FFF */

#define SHT_MIN ((f32)SHT_MIN_S)
#define SHT_MAX ((f32)SHT_MAX_S)

#define SHT_MINV (1.0f / SHT_MAX)
#define ABS(x) (((x) >= 0) ? (x) : -(x))
#define SQ(x) ((x)*(x))

/* radians -> short angle */
#define RAD2SHORT_ANGLE(rad) ((s16)(int)((rad) * (65536.0f / (2.0f * F_PI))))

/* short angle -> radians */
#define SHORT2RAD_ANGLE(s) ((((f32)(s)) / (65536.0f / (2.0f * F_PI))))

/* degrees -> short angle */
#define DEG2SHORT_ANGLE(deg) ((s16)((deg) * (65536.0f / 360.0f)))

/* short angle -> degrees */
#define SHORT2DEG_ANGLE(s) ((((f32)(s)) / (65536.0f / 360.0f)))

typedef struct rgba_t { //can be put in other place
    u8 r, g, b, a;
} rgba_t;

extern void mem_copy(u8* dst, u8* src, size_t size);
extern void mem_clear(u8* dst, size_t size, u8 val);
extern int mem_cmp(u8* p1, u8* p2, size_t size);

extern f32 cos_s(s16 angle);
extern f32 sin_s(s16 angle);

extern int chase_angle(s16* const pValue, const s16 target, s16 step);
extern int chase_s(s16* const pValue, const s16 target, s16 step);
extern int chase_f(f32* const pValue, const f32 target, f32 step);
extern f32 chase_xyz_t(xyz_t* const pValue, const xyz_t* const target, const f32 fraction);
extern int chase_angle2(s16* const pValue, const s16 limit, const s16 step);

extern void inter_float(f32* const pValue, const f32 arg1, const int step);
extern s16 get_random_timer(const s16 base, const s16 range);

extern void xyz_t_move(xyz_t* const dest, const xyz_t* const src);
extern void xyz_t_move_s_xyz(xyz_t* const dest, const s_xyz* const src);
extern void xyz_t_add(const xyz_t* const augend, const xyz_t* const addend, xyz_t* const total);
extern void xyz_t_sub(const xyz_t* const minuend, const xyz_t* const subtrahend, xyz_t* const diff);
extern void xyz_t_mult_v(xyz_t* const multiplicand, const f32 multiplier);

extern f32 search_position_distance(const xyz_t* const pos, const xyz_t* const target);
extern f32 search_position_distanceXZ(const xyz_t* const pos, const xyz_t* const target);
extern s16 search_position_angleY(const xyz_t* const pos, const xyz_t* const target);
extern s16 search_position_angleX(const xyz_t* const pos, const xyz_t* const target);

extern f32 add_calc(f32* pValue, f32 target, f32 fraction, f32 maxStep, f32 minStep);
extern void add_calc2(f32* pValue, f32 target, f32 fraction, f32 maxStep);
extern void add_calc0(f32* pValue, f32 fraction, f32 maxStep);

extern s16 add_calc_short_angle2(s16* pValue, s16 target, f32 fraction, s16 maxStep, s16 minStep);
extern s16 add_calc_short_angle3(s16* pValue, s16 target, f32 fraction, s16 maxStep, s16 minStep);

extern void rgba_t_move(rgba_t* dest, const rgba_t* const src);

extern int none_proc1();
extern void none_proc2(ACTOR* actor, GAME* game);

extern int _Game_play_isPause(GAME_PLAY* play);
extern f32 check_percent_abs(f32 x, f32 min, f32 max, f32 scale, int shift_by_min);
extern f32 get_percent_forAccelBrake(const f32 now, const f32 start, const f32 end, const f32 accelerateDist, const f32 brakeDist);
extern void Game_play_Projection_Trans(GAME_PLAY* const play, xyz_t* world_pos, xyz_t* screen_pos);

extern f32 get_percent(const int max, const int min, const int x);

#ifdef __cplusplus
}
#endif

#endif<|MERGE_RESOLUTION|>--- conflicted
+++ resolved
@@ -5,12 +5,8 @@
 #include "m_play_h.h"
 #include "m_actor_type.h"
 #include "MSL_C/math.h"
-<<<<<<< HEAD
 #include "libu64/u64types.h"
 #include "game.h"
-=======
-#include "PR/mbi.h"
->>>>>>> 5680c729
 
 #ifdef __cplusplus
 extern "C" {
